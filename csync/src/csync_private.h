--- conflicted
+++ resolved
@@ -117,12 +117,6 @@
     c_list_t *ignored_cleanup;
   } remote;
 
-<<<<<<< HEAD
-  struct {
-    int sync_symbolic_links;
-    int timeout;
-=======
->>>>>>> 2f361278
 #if defined(HAVE_ICONV) && defined(WITH_ICONV)
   struct {
     iconv_t iconv_cd;
@@ -173,10 +167,7 @@
   char file_id[FILE_ID_BUF_SIZE+1];  /* the ownCloud file id is fixed width of 21 byte. */
   char *directDownloadUrl;
   char *directDownloadCookies;
-<<<<<<< HEAD
-=======
   char remotePerm[REMOTE_PERM_BUF_SIZE+1];
->>>>>>> 2f361278
 
   CSYNC_STATUS error_status;
 
