--- conflicted
+++ resolved
@@ -61,12 +61,9 @@
       , _csync(0)
       , _csyncError(false)
       , _csyncUnavail(false)
-<<<<<<< HEAD
-      , _journal(path)
-=======
       , _wipeDb(false)
       , _proxyDirty(true)
->>>>>>> 10fba886
+      , _journal(path)
       , _csync_ctx(0)
 {
     qsrand(QTime::currentTime().msec());
@@ -439,14 +436,6 @@
         delete _thread;
         slotCSyncFinished();
     }
-<<<<<<< HEAD
-=======
-
-    _errors.append( tr("The CSync thread terminated.") );
-    _csyncError = true;
-    qDebug() << "-> CSync Terminated!";
-    slotCSyncFinished();
->>>>>>> 10fba886
     setSyncEnabled(false);
 }
 
