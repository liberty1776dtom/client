--- conflicted
+++ resolved
@@ -395,20 +395,20 @@
 ///////////////////////////////////////////////////////////////////////////////////////////////////
 
 // DOES NOT take owncership of the device.
-GETFileJob::GETFileJob(Account* account, const QString& path, QIODevice *device,
+GETFileJob::GETFileJob(Account* account, const QString& path, QFile *device,
                     const QMap<QByteArray, QByteArray> &headers, QByteArray expectedEtagForResume,
-                    QObject* parent)
+                    quint64 _resumeStart,  QObject* parent)
 : AbstractNetworkJob(account, path, parent),
   _device(device), _headers(headers), _expectedEtagForResume(expectedEtagForResume),
-  _errorStatus(SyncFileItem::NoStatus)
-{
-}
-
-GETFileJob::GETFileJob(Account* account, const QUrl& url, QIODevice *device,
+  _resumeStart(_resumeStart) , _errorStatus(SyncFileItem::NoStatus)
+{
+}
+
+GETFileJob::GETFileJob(Account* account, const QUrl& url, QFile *device,
                     const QMap<QByteArray, QByteArray> &headers,
                     QObject* parent)
 : AbstractNetworkJob(account, url.toEncoded(), parent),
-  _device(device), _headers(headers),
+  _device(device), _headers(headers), _resumeStart(0),
   _errorStatus(SyncFileItem::NoStatus), _directDownloadUrl(url)
 {
 }
@@ -604,12 +604,11 @@
         _startSize = done;
     }
 
-<<<<<<< HEAD
     if (_item._directDownloadUrl.isEmpty()) {
         // Normal job, download from oC instance
         _job = new GETFileJob(AccountManager::instance()->account(),
-                              _propagator->_remoteFolder + _item._file,
-                              &_tmpFile, headers, expectedEtagForResume);
+                            _propagator->_remoteFolder + _item._file,
+                            &_tmpFile, headers, expectedEtagForResume, _startSize);
     } else {
         // We were provided a direct URL, use that one
         if (!_item._directDownloadCookies.isEmpty()) {
@@ -621,11 +620,6 @@
                               &_tmpFile, headers);
         qDebug() << Q_FUNC_INFO << "directDownloadUrl given for " << _item._file << _item._directDownloadUrl;
     }
-=======
-    _job = new GETFileJob(AccountManager::instance()->account(),
-                          _propagator->_remoteFolder + _item._file,
-                          &_tmpFile, headers, expectedEtagForResume, _startSize);
->>>>>>> beb9300b
     _job->setTimeout(_propagator->httpTimeout() * 1000);
     connect(_job, SIGNAL(finishedSignal()), this, SLOT(slotGetFinished()));
     connect(_job, SIGNAL(downloadProgress(qint64,qint64)), this, SLOT(slotDownloadProgress(qint64,qint64)));
