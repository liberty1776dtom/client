--- conflicted
+++ resolved
@@ -67,172 +67,6 @@
 
 #define DEBUG qDebug() << "SocketApi: "
 
-<<<<<<< HEAD
-=======
-namespace SocketApiHelper {
-
-SyncFileStatus fileStatus(Folder *folder, const QString& systemFileName, c_strlist_t *excludes );
-
-SyncJournalFileRecord dbFileRecord_capi( Folder *folder, QString fileName )
-{
-
-    // FIXME: Check if this stat is really needed, or is it done in the caller?
-    if( !(folder && folder->journalDb()) ) {
-        return SyncJournalFileRecord();
-    }
-
-    QFileInfo fi(fileName);
-    if( fi.isAbsolute() ) {
-        fileName.remove(0, folder->path().length());
-    }
-
-    QString dbFileName = folder->journalDb()->databaseFilePath();
-
-    sqlite3 *db = NULL;
-    sqlite3_stmt *stmt = NULL;
-    SyncJournalFileRecord rec;
-    int rc;
-    const char* query = "SELECT inode, mode, modtime, type, md5, fileid, remotePerm FROM "
-            "metadata WHERE phash=:ph";
-
-    if( sqlite3_open_v2(dbFileName.toUtf8().constData(), &db,
-                        SQLITE_OPEN_READONLY+SQLITE_OPEN_NOMUTEX, NULL) == SQLITE_OK ) {
-
-        rc = sqlite3_prepare_v2(db, query, strlen(query), &stmt, NULL);
-        if( rc != SQLITE_OK ) {
-            qDebug() << "Unable to prepare the query statement.";
-            return rec;
-        }
-        qlonglong phash = SyncJournalDb::getPHash( fileName );
-        sqlite3_bind_int64(stmt, 1, (long long signed int)phash);
-
-        // int column_count = sqlite3_column_count(stmt);
-
-        rc = sqlite3_step(stmt);
-
-        if (rc == SQLITE_ROW ) {
-            rec._path   = fileName;
-            rec._inode  = sqlite3_column_int64(stmt,0);;
-            rec._mode = sqlite3_column_int(stmt, 1);
-            rec._modtime = Utility::qDateTimeFromTime_t( strtoul((char*)sqlite3_column_text(stmt, 2), NULL, 10));
-            rec._type = sqlite3_column_int(stmt, 3);;
-            rec._etag = QByteArray((char*)sqlite3_column_text(stmt, 4));
-            rec._fileId = QByteArray((char*)sqlite3_column_text(stmt, 5));
-            rec._remotePerm = QByteArray((char*)sqlite3_column_text(stmt, 6));
-        }
-        sqlite3_finalize(stmt);
-        sqlite3_close(db);
-    }
-    return rec;
-}
-
-/**
- * Get status about a single file.
- */
-SyncFileStatus fileStatus(Folder *folder, const QString& systemFileName, c_strlist_t *excludes )
-{
-    QString file = folder->path();
-    QString fileName = systemFileName.normalized(QString::NormalizationForm_C);
-
-    bool isSyncRootFolder = true;
-    if( fileName != QLatin1String("/") && !fileName.isEmpty() ) {
-        file = folder->path() + fileName;
-        isSyncRootFolder = false;
-    }
-
-    if( fileName.endsWith(QLatin1Char('/')) ) {
-        fileName.truncate(fileName.length()-1);
-        qDebug() << "Removed trailing slash: " << fileName;
-    }
-
-    QFileInfo fi(file);
-
-    if( !fi.exists() ) {
-        qDebug() << "OO File " << file << " is not existing";
-        return SyncFileStatus(SyncFileStatus::STATUS_STAT_ERROR);
-    }
-
-    // file is ignored?
-    if( fi.isSymLink() ) {
-        return SyncFileStatus(SyncFileStatus::STATUS_IGNORE);
-    }
-
-    csync_ftw_type_e type = CSYNC_FTW_TYPE_FILE;
-    if( fi.isDir() ) {
-        type = CSYNC_FTW_TYPE_DIR;
-    }
-
-    // '\' is ignored, so convert to unix path before passing the path in.
-    QString unixFileName = QDir::fromNativeSeparators(fileName);
-
-    CSYNC_EXCLUDE_TYPE excl = csync_excluded_no_ctx(excludes, unixFileName.toUtf8(), type);
-    if( excl != CSYNC_NOT_EXCLUDED ) {
-        return SyncFileStatus(SyncFileStatus::STATUS_IGNORE);
-    }
-
-
-    SyncFileStatus status(SyncFileStatus::STATUS_NONE);
-    if (type == CSYNC_FTW_TYPE_DIR) {
-        if (folder->estimateState(fileName, type, &status)) {
-            qDebug() << Q_FUNC_INFO << "Folder estimated status for" << fileName << "to" << status.toSocketAPIString();
-            return status;
-        }
-        if (fileName == "") {
-            // sync folder itself
-            if (folder->syncResult().status() == SyncResult::Undefined
-                    || folder->syncResult().status() == SyncResult::NotYetStarted
-                    || folder->syncResult().status() == SyncResult::SyncPrepare
-                    || folder->syncResult().status() == SyncResult::SyncRunning
-                    || folder->syncResult().status() == SyncResult::Paused) {
-                status.set(SyncFileStatus::STATUS_EVAL);
-                return status;
-            } else if (folder->syncResult().status() == SyncResult::Success
-                       || folder->syncResult().status() == SyncResult::Problem) {
-                status.set(SyncFileStatus::STATUS_SYNC);
-                return status;
-            }  else if (folder->syncResult().status() == SyncResult::Error
-                        || folder->syncResult().status() == SyncResult::SetupError
-                        || folder->syncResult().status() == SyncResult::SyncAbortRequested) {
-                status.set(SyncFileStatus::STATUS_ERROR);
-                return status;
-            }
-        }
-        SyncJournalFileRecord rec = dbFileRecord_capi(folder, unixFileName );
-        if (rec.isValid()) {
-            status.set(SyncFileStatus::STATUS_SYNC);
-            if (rec._remotePerm.contains("S")) {
-               status.setSharedWithMe(true);
-            }
-        } else {
-            status.set(SyncFileStatus::STATUS_EVAL);
-        }
-    } else if (type == CSYNC_FTW_TYPE_FILE) {
-        if (folder->estimateState(fileName, type, &status)) {
-            return status;
-        }
-        SyncJournalFileRecord rec = dbFileRecord_capi(folder, unixFileName );
-        if (rec.isValid()) {
-            if (rec._remotePerm.contains("S")) {
-               status.setSharedWithMe(true);
-            }
-            if( FileSystem::getModTime(fi.absoluteFilePath()) == Utility::qDateTimeToTime_t(rec._modtime) ) {
-                status.set(SyncFileStatus::STATUS_SYNC);
-                return status;
-            } else {
-                status.set(SyncFileStatus::STATUS_EVAL);
-                return status;
-            }
-        }
-        status.set(SyncFileStatus::STATUS_NEW);
-        return status;
-    }
-
-    return status;
-}
-
-} // namespace
-
->>>>>>> eb60aca3
 SocketApi::SocketApi(QObject* parent)
     : QObject(parent)
     , _excludes(0)
@@ -536,51 +370,6 @@
     sendMessage(socket, QLatin1String("VERSION:" MIRALL_VERSION_STRING ":" MIRALL_SOCKET_API_VERSION));
 }
 
-
-/**
- * @brief recursiveFolderStatus
- * @param fileName - the relative file name to examine
- * @return the resulting status
- *
- * The resulting status can only be either SYNC which means all files
- * are in sync, ERROR if an error occured, or EVAL if something needs
- * to be synced underneath this dir.
- */
-// compute the file status of a directory recursively. It returns either
-// "all in sync" or "needs update" or "error", no more details.
-SyncFileStatus SocketApi::recursiveFolderStatus(Folder *folder, const QString& fileName, c_strlist_t *excludes  )
-{
-    QDir dir(folder->path() + fileName);
-
-    const QStringList dirEntries = dir.entryList( QDir::AllEntries | QDir::NoDotAndDotDot );
-
-    SyncFileStatus result(SyncFileStatus::STATUS_SYNC);
-
-    foreach( const QString entry, dirEntries ) {
-        QString normalizedFile = QString(fileName + QLatin1Char('/') + entry).normalized(QString::NormalizationForm_C);
-        QFileInfo fi(entry);
-        SyncFileStatus sfs;
-
-        if( fi.isDir() ) {
-            sfs = recursiveFolderStatus(folder, normalizedFile, excludes );
-        } else {
-            QString fs( normalizedFile );
-            if( fileName.isEmpty() ) {
-                // toplevel, no slash etc. needed.
-                fs = entry.normalized(QString::NormalizationForm_C);
-            }
-            sfs = fileStatus(folder, fs, excludes);
-        }
-
-        if( sfs.tag() == SyncFileStatus::STATUS_STAT_ERROR || sfs.tag() == SyncFileStatus::STATUS_ERROR ) {
-            return SyncFileStatus::STATUS_ERROR;
-        } else if( sfs.tag() == SyncFileStatus::STATUS_EVAL || sfs.tag() == SyncFileStatus::STATUS_NEW) {
-            result.set(SyncFileStatus::STATUS_EVAL);
-        }
-    }
-    return result;
-}
-
 SqliteHandle SocketApi::getSqliteHandle( Folder *folder )
 {
     if( _dbConnections.contains(folder) ) {
@@ -649,19 +438,6 @@
     return rec;
 }
 
-SyncJournalFileRecord SocketApi::dbFileRecord( Folder *folder, QString fileName )
-{
-    if( !folder ) {
-        return SyncJournalFileRecord();
-    }
-
-    QFileInfo fi(fileName);
-    if( fi.isAbsolute() ) {
-        fileName.remove(0, folder->path().length());
-    }
-    return( folder->journalDb()->getFileRecord(fileName) );
-}
-
 /**
  * Get status about a single file.
  */
@@ -692,7 +468,8 @@
     if( fi.isSymLink() ) {
         return SyncFileStatus(SyncFileStatus::STATUS_IGNORE);
     }
-    int type = CSYNC_FTW_TYPE_FILE;
+
+    csync_ftw_type_e type = CSYNC_FTW_TYPE_FILE;
     if( fi.isDir() ) {
         type = CSYNC_FTW_TYPE_DIR;
     }
@@ -705,48 +482,61 @@
         return SyncFileStatus(SyncFileStatus::STATUS_IGNORE);
     }
 
-    // Problem: for the sync dir itself we do not have a record in the sync journal
-    // so the next check must not be used for the sync root folder.
-    SyncJournalFileRecord rec = dbFileRecord_capi(folder, unixFileName );
-    if( !isSyncRootFolder && !rec.isValid() ) {
-        // check the parent folder if it is shared and if it is allowed to create a file/dir within
-        QDir d( fi.path() );
-        QString parentPath = d.path();
-        SyncJournalFileRecord dirRec = dbFileRecord_capi(folder, parentPath);
-        while( !d.isRoot() && !(d.exists() && dirRec.isValid()) ) {
-            d.cdUp(); // returns true if the dir exists.
-
-            parentPath = d.path();
-            // cut the folder path
-            dirRec = dbFileRecord_capi(folder, parentPath);
-        }
-        if( dirRec.isValid() ) {
-            if( dirRec._type == CSYNC_FTW_TYPE_DIR ) {
-                if( !dirRec._remotePerm.contains("K") ) {
-                    return SyncFileStatus::STATUS_ERROR;
-                }
+
+    SyncFileStatus status(SyncFileStatus::STATUS_NONE);
+    if (type == CSYNC_FTW_TYPE_DIR) {
+        if (folder->estimateState(fileName, type, &status)) {
+            qDebug() << Q_FUNC_INFO << "Folder estimated status for" << fileName << "to" << status.toSocketAPIString();
+            return status;
+        }
+        if (fileName == "") {
+            // sync folder itself
+            if (folder->syncResult().status() == SyncResult::Undefined
+                    || folder->syncResult().status() == SyncResult::NotYetStarted
+                    || folder->syncResult().status() == SyncResult::SyncPrepare
+                    || folder->syncResult().status() == SyncResult::SyncRunning
+                    || folder->syncResult().status() == SyncResult::Paused) {
+                status.set(SyncFileStatus::STATUS_EVAL);
+                return status;
+            } else if (folder->syncResult().status() == SyncResult::Success
+                       || folder->syncResult().status() == SyncResult::Problem) {
+                status.set(SyncFileStatus::STATUS_SYNC);
+                return status;
+            }  else if (folder->syncResult().status() == SyncResult::Error
+                        || folder->syncResult().status() == SyncResult::SetupError
+                        || folder->syncResult().status() == SyncResult::SyncAbortRequested) {
+                status.set(SyncFileStatus::STATUS_ERROR);
+                return status;
+            }
+        }
+        SyncJournalFileRecord rec = dbFileRecord_capi(folder, unixFileName );
+        if (rec.isValid()) {
+            status.set(SyncFileStatus::STATUS_SYNC);
+            if (rec._remotePerm.contains("S")) {
+               status.setSharedWithMe(true);
+            }
+        } else {
+            status.set(SyncFileStatus::STATUS_EVAL);
+        }
+    } else if (type == CSYNC_FTW_TYPE_FILE) {
+        if (folder->estimateState(fileName, type, &status)) {
+            return status;
+        }
+        SyncJournalFileRecord rec = dbFileRecord_capi(folder, unixFileName );
+        if (rec.isValid()) {
+            if (rec._remotePerm.contains("S")) {
+               status.setSharedWithMe(true);
+            }
+            if( FileSystem::getModTime(fi.absoluteFilePath()) == Utility::qDateTimeToTime_t(rec._modtime) ) {
+                status.set(SyncFileStatus::STATUS_SYNC);
+                return status;
             } else {
-                if( !dirRec._remotePerm.contains("C") ) {
-                    return SyncFileStatus::STATUS_ERROR;
-                }
+                status.set(SyncFileStatus::STATUS_EVAL);
+                return status;
             }
         }
-        return SyncFileStatus(SyncFileStatus::STATUS_NEW);
-    }
-
-    SyncFileStatus status(SyncFileStatus::STATUS_NONE);
-    if( type == CSYNC_FTW_TYPE_DIR ) {
-        // compute recursive status of the directory
-        status = recursiveFolderStatus( folder, fileName, excludes );
-    } else if( FileSystem::getModTime(fi.absoluteFilePath()) != Utility::qDateTimeToTime_t(rec._modtime) ) {
-        // file was locally modified.
-        status.set(SyncFileStatus::STATUS_EVAL);
-    } else {
-        status.set(SyncFileStatus::STATUS_SYNC);
-    }
-
-    if (rec._remotePerm.contains("S")) {
-       status.setSharedWithMe(true);
+        status.set(SyncFileStatus::STATUS_NEW);
+        return status;
     }
 
     return status;
