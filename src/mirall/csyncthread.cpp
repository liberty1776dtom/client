--- conflicted
+++ resolved
@@ -145,22 +145,6 @@
     case CSYNC_STATUS_HTTP_ERROR:
         errStr = tr("A HTTP transmission error happened.");
         break;
-<<<<<<< HEAD
-    case CSYNC_ERR_PERM:
-        errStr = tr("CSync: Permission deniend.");
-        break;
-    case CSYNC_ERR_NOT_FOUND:
-        errStr = tr("CSync: File not found.");
-        break;
-    case CSYNC_ERR_EXISTS:
-        errStr = tr("CSync: Directory already exists.");
-        break;
-    case CSYNC_ERR_NOSPC:
-        errStr = tr("CSync: No space left on %1 server.").arg(Theme::instance()->appNameGUI());
-        break;
-    case CSYNC_ERR_UNSPEC:
-        errStr = tr("CSync: unspecified error.");
-=======
     case CSYNC_STATUS_PERMISSION_DENIED:
         errStr = tr("CSync failed due to not handled permission deniend.");
         break;
@@ -178,7 +162,6 @@
         break;
     case CSYNC_STATUS_UNSUCCESSFUL:
         errStr = tr("CSync unspecified error.");
->>>>>>> 3c2bb1e2
 
     default:
         errStr = tr("An internal error number %1 happend.").arg( (int) err );
@@ -211,17 +194,16 @@
     item._originalFile = file->path;
     item._instruction = file->instruction;
     item._dir = SyncFileItem::None;
-<<<<<<< HEAD
+
     if(file->error_string) {
         item._errorString = QString::fromUtf8(file->error_string);
     }
-=======
+
     item._isDirectory = file->type == CSYNC_FTW_TYPE_DIR;
     item._modtime = file->modtime;
     item._etag = file->md5;
-    item._size = file->size;
-
->>>>>>> 3c2bb1e2
+    // item._size = file->size;
+
     SyncFileItem::Direction dir;
 
     int re = 0;
@@ -254,9 +236,6 @@
         dir = !remote ? SyncFileItem::Down : SyncFileItem::Up;
         break;
     case CSYNC_INSTRUCTION_CONFLICT:
-        _progressInfo.overall_file_count++;
-        _progressInfo.overall_transmission_size += file->size;
-        //fall trough
     case CSYNC_INSTRUCTION_IGNORE:
     case CSYNC_INSTRUCTION_ERROR:
         dir = SyncFileItem::None;
@@ -264,9 +243,6 @@
     case CSYNC_INSTRUCTION_EVAL:
     case CSYNC_INSTRUCTION_NEW:
     case CSYNC_INSTRUCTION_SYNC:
-        _progressInfo.overall_file_count++;
-        _progressInfo.overall_transmission_size += file->size;
-        //fall trough
     case CSYNC_INSTRUCTION_STAT_ERROR:
     case CSYNC_INSTRUCTION_DELETED:
     case CSYNC_INSTRUCTION_UPDATED:
