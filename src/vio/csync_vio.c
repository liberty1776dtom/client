/*
 * libcsync -- a library to sync a directory with another
 *
 * Copyright (c) 2008      by Andreas Schneider <mail@cynapses.org>
 *
 * This program is free software; you can redistribute it and/or
 * modify it under the terms of the GNU General Public License
 * as published by the Free Software Foundation; either version 2
 * of the License, or (at your option) any later version.
 *
 * This program is distributed in the hope that it will be useful,
 * but WITHOUT ANY WARRANTY; without even the implied warranty of
 * MERCHANTABILITY or FITNESS FOR A PARTICULAR PURPOSE.  See the
 * GNU General Public License for more details.
 *
 * You should have received a copy of the GNU General Public License
 * along with this program; if not, write to the Free Software Foundation,
 * Inc., 51 Franklin Street, Fifth Floor, Boston, MA  02110-1301, USA.
 *
 * vim: ts=2 sw=2 et cindent
 */

#ifndef _GNU_SOURCE
#define _GNU_SOURCE
#endif

#include <errno.h>
#include <stdio.h>
#include <dlfcn.h> /* dlopen(), dlclose(), dlsym() ... */

#include "csync_private.h"
#include "vio/csync_vio.h"
#include "vio/csync_vio_handle_private.h"
#include "vio/csync_vio_local.h"

#define CSYNC_LOG_CATEGORY_NAME "csync.vio.main"

#ifdef _WIN32
#define MODULE_EXTENSION "dll"
#else
#define MODULE_EXTENSION "so"
#endif

#ifdef __APPLE__
#include <mach-o/dyld.h>
#endif

#include "csync_log.h"

int csync_vio_init(CSYNC *ctx, const char *module, const char *args) {
  csync_stat_t sb;
  char *path = NULL;
  char *err = NULL;
  csync_vio_method_t *m = NULL;
  csync_vio_method_init_fn init_fn;
  const _TCHAR *mpath = NULL;
#ifdef _WIN32
  _TCHAR tbuf[MAX_PATH];
  const _TCHAR *pathBuf = NULL;
  char *buf = NULL;
  int indx = 0;
#endif
  
  if (asprintf(&path, "%s/csync_%s.%s", PLUGINDIR, module, MODULE_EXTENSION) < 0) {
    return -1;
  }

  mpath = c_multibyte(path);
  if (_tstat(mpath, &sb) < 0) {
    SAFE_FREE(path);
    if (asprintf(&path, "%s/modules/csync_%s.%s", BINARYDIR, module, MODULE_EXTENSION) < 0) {
      return -1;
    }
  }
  c_free_multibyte(mpath);
      
#ifdef _WIN32
  mpath = c_multibyte(path);
  if (_tstat(mpath, &sb) < 0) {
    SAFE_FREE(path);
    /* Change the current working directory to read the module from a relative path. */
    if( GetModuleFileNameW(NULL, tbuf, MAX_PATH) > 0 ) {
      buf = c_utf8(tbuf);
      /* cut the trailing owncloud.exe off */
      if( strlen(buf)>13) {
        indx = strlen(buf)-13;
        buf[indx]='\0';
        pathBuf = c_multibyte(buf);

        CSYNC_LOG(CSYNC_LOG_PRIORITY_DEBUG, "Win32: changing current working dir to %s", buf);
        _wchdir(pathBuf);
        c_free_multibyte(pathBuf);
      }
      c_free_utf8(buf);

      if (asprintf(&path, "modules/csync_%s.%s", module, MODULE_EXTENSION) < 0) {
        return -1;
      }
    }
  }
  c_free_multibyte(mpath);
#endif

#ifdef __APPLE__
<<<<<<< HEAD
=======
  if (lstat(path, &sb) < 0) {
    SAFE_FREE(path);

    char path_tmp[1024];
    uint32_t size = sizeof(path_tmp);
    if (_NSGetExecutablePath(path_tmp, &size) == 0)
        printf("executable path is %s\n", path_tmp);

    char* path2 = NULL;
    path2 = c_dirname(path_tmp);

    if (asprintf(&path, "%s/../Plugins/csync_%s.%s", path2, module, MODULE_EXTENSION) < 0) {
      return -1;
    }
  }
#endif

#ifdef __APPLE__
>>>>>>> c0f1f36f
  if (lstat(path, &sb) < 0) {
    SAFE_FREE(path);

    char path_tmp[1024];
    uint32_t size = sizeof(path_tmp);
    if (_NSGetExecutablePath(path_tmp, &size) == 0)
        printf("executable path is %s\n", path_tmp);

    char* path2 = NULL;
    path2 = c_dirname(path_tmp);

    if (asprintf(&path, "%s/../Plugins/csync_%s.%s", path2, module, MODULE_EXTENSION) < 0) {
      return -1;
    }
  }
#endif

  ctx->module.handle = dlopen(path, RTLD_LAZY);
  SAFE_FREE(path);
  if ((err = dlerror()) != NULL) {
    /* Disable this log message as that tremendously confuses users. See log in csync.c */
    /* CSYNC_LOG(CSYNC_LOG_PRIORITY_ERROR, "loading %s plugin failed - %s",
     *        module, err); */
    return -1;
  }


  *(void **) (&init_fn) = dlsym(ctx->module.handle, "vio_module_init");
  if ((err = dlerror()) != NULL) {
    CSYNC_LOG(CSYNC_LOG_PRIORITY_ERROR, "loading function failed - %s", err);
    return -1;
  }

  *(void **)  (&ctx->module.finish_fn) = dlsym(ctx->module.handle,
                                               "vio_module_shutdown");
  if ((err = dlerror()) != NULL) {
    CSYNC_LOG(CSYNC_LOG_PRIORITY_ERROR, "loading function failed - %s", err);
    return -1;
  }

  /* get the method struct */
  m = (*init_fn)(module, args, csync_get_auth_callback(ctx),
      csync_get_userdata(ctx));
  if (m == NULL) {
    CSYNC_LOG(CSYNC_LOG_PRIORITY_ERROR, "module %s returned a NULL method", module);
    return -1;
  }

  /* Some basic checks */
  if (m->method_table_size == 0) {
    CSYNC_LOG(CSYNC_LOG_PRIORITY_ERROR, "module %s method table size is 0", module);
    return -1;
  }

  if (! VIO_METHOD_HAS_FUNC(m, open)) {
    CSYNC_LOG(CSYNC_LOG_PRIORITY_ERROR, "module %s has no open fn", module);
    return -1;
  }

  if (! VIO_METHOD_HAS_FUNC(m, opendir)) {
    CSYNC_LOG(CSYNC_LOG_PRIORITY_ERROR, "module %s has no opendir fn", module);
    return -1;
  }

  if (! VIO_METHOD_HAS_FUNC(m, open)) {
    CSYNC_LOG(CSYNC_LOG_PRIORITY_ERROR, "module %s has no stat fn", module);
    return -1;
  }

  ctx->module.method = m;

  return 0;
}

void csync_vio_shutdown(CSYNC *ctx) {
  if (ctx->module.handle != NULL) {
    /* shutdown the plugin */
    if (ctx->module.finish_fn != NULL) {
      (*ctx->module.finish_fn)(ctx->module.method);
    }

    /* close the plugin */
    dlclose(ctx->module.handle);
    ctx->module.handle = NULL;

    ctx->module.method = NULL;
    ctx->module.finish_fn = NULL;
  }
}

csync_vio_handle_t *csync_vio_open(CSYNC *ctx, const char *uri, int flags, mode_t mode) {
  csync_vio_handle_t *h = NULL;
  csync_vio_method_handle_t *mh = NULL;

  switch(ctx->replica) {
    case REMOTE_REPLCIA:
      mh = ctx->module.method->open(uri, flags, mode);
      break;
    case LOCAL_REPLICA:
      mh = csync_vio_local_open(uri, flags, mode);
      break;
    default:
      break;
  }

  h = csync_vio_handle_new(uri, mh);
  if (h == NULL) {
    return NULL;
  }

  return h;
}

csync_vio_handle_t *csync_vio_creat(CSYNC *ctx, const char *uri, mode_t mode) {
  csync_vio_handle_t *h = NULL;
  csync_vio_method_handle_t *mh = NULL;

  switch(ctx->replica) {
    case REMOTE_REPLCIA:
      mh = ctx->module.method->creat(uri, mode);
      break;
    case LOCAL_REPLICA:
      mh = csync_vio_local_creat(uri, mode);
      break;
    default:
      break;
  }

  h = csync_vio_handle_new(uri, mh);
  if (h == NULL) {
    return NULL;
  }

  return h;
}

int csync_vio_close(CSYNC *ctx, csync_vio_handle_t *fhandle) {
  int rc = -1;

  if (fhandle == NULL) {
    errno = EBADF;
    return -1;
  }

  switch(ctx->replica) {
    case REMOTE_REPLCIA:
      rc = ctx->module.method->close(fhandle->method_handle);
      break;
    case LOCAL_REPLICA:
      rc = csync_vio_local_close(fhandle->method_handle);
      break;
    default:
      break;
  }

  /* handle->method_handle is free'd by the above close */
  SAFE_FREE(fhandle->uri);
  SAFE_FREE(fhandle);

  return rc;
}

ssize_t csync_vio_read(CSYNC *ctx, csync_vio_handle_t *fhandle, void *buf, size_t count) {
  ssize_t rs = 0;

  if (fhandle == NULL) {
    errno = EBADF;
    return -1;
  }

  switch(ctx->replica) {
    case REMOTE_REPLCIA:
      rs = ctx->module.method->read(fhandle->method_handle, buf, count);
      break;
    case LOCAL_REPLICA:
      rs = csync_vio_local_read(fhandle->method_handle, buf, count);
      break;
    default:
      break;
  }

  return rs;
}

ssize_t csync_vio_write(CSYNC *ctx, csync_vio_handle_t *fhandle, const void *buf, size_t count) {
  ssize_t rs = 0;

  if (fhandle == NULL) {
    errno = EBADF;
    return -1;
  }

  switch(ctx->replica) {
    case REMOTE_REPLCIA:
      rs = ctx->module.method->write(fhandle->method_handle, buf, count);
      break;
    case LOCAL_REPLICA:
      rs = csync_vio_local_write(fhandle->method_handle, buf, count);
      break;
    default:
      break;
  }

  return rs;
}

off_t csync_vio_lseek(CSYNC *ctx, csync_vio_handle_t *fhandle, off_t offset, int whence) {
  off_t ro = 0;

  switch(ctx->replica) {
    case REMOTE_REPLCIA:
      ro = ctx->module.method->lseek(fhandle->method_handle, offset, whence);
      break;
    case LOCAL_REPLICA:
      ro = csync_vio_local_lseek(fhandle->method_handle, offset, whence);
      break;
    default:
      break;
  }

  return ro;
}

csync_vio_handle_t *csync_vio_opendir(CSYNC *ctx, const char *name) {
  csync_vio_handle_t *h = NULL;
  csync_vio_method_handle_t *mh = NULL;

  switch(ctx->replica) {
    case REMOTE_REPLCIA:
      mh = ctx->module.method->opendir(name);
      break;
    case LOCAL_REPLICA:
      mh = csync_vio_local_opendir(name);
      break;
    default:
      break;
  }

  h = csync_vio_handle_new(name, mh);
  if (h == NULL) {
    return NULL;
  }

  return h;
}

int csync_vio_closedir(CSYNC *ctx, csync_vio_handle_t *dhandle) {
  int rc = -1;

  if (dhandle == NULL) {
    errno = EBADF;
    return -1;
  }

  switch(ctx->replica) {
    case REMOTE_REPLCIA:
      rc = ctx->module.method->closedir(dhandle->method_handle);
      break;
    case LOCAL_REPLICA:
      rc = csync_vio_local_closedir(dhandle->method_handle);
      break;
    default:
      break;
  }

  SAFE_FREE(dhandle->uri);
  SAFE_FREE(dhandle);

  return rc;
}

csync_vio_file_stat_t *csync_vio_readdir(CSYNC *ctx, csync_vio_handle_t *dhandle) {
  csync_vio_file_stat_t *fs = NULL;

  switch(ctx->replica) {
    case REMOTE_REPLCIA:
      fs = ctx->module.method->readdir(dhandle->method_handle);
      break;
    case LOCAL_REPLICA:
      fs = csync_vio_local_readdir(dhandle->method_handle);
      break;
    default:
      break;
  }

  return fs;
}

int csync_vio_mkdir(CSYNC *ctx, const char *uri, mode_t mode) {
  int rc = -1;

  switch(ctx->replica) {
    case REMOTE_REPLCIA:
      rc = ctx->module.method->mkdir(uri, mode);
      break;
    case LOCAL_REPLICA:
      rc = csync_vio_local_mkdir(uri, mode);
      break;
    default:
      break;
  }

  return rc;
}

int csync_vio_mkdirs(CSYNC *ctx, const char *uri, mode_t mode) {
  int tmp = 0;
  char errbuf[256] = {0};
  csync_vio_file_stat_t *st = NULL;

  if (uri == NULL) {
    errno = EINVAL;
    return -1;
  }

  st = csync_vio_file_stat_new();
  if (st == NULL) {
    return -1;
  }

  if (csync_vio_stat(ctx, uri, st) == 0) {
    if (! S_ISDIR(st->mode)) {
      errno = ENOTDIR;
      return -1;
    }
  }
  csync_vio_file_stat_destroy(st);
  st = NULL;

  tmp = strlen(uri);
  while(tmp > 0 && uri[tmp - 1] == '/') --tmp;
  while(tmp > 0 && uri[tmp - 1] != '/') --tmp;
  while(tmp > 0 && uri[tmp - 1] == '/') --tmp;

  if (tmp > 0) {
    char suburi[tmp + 1];
    memcpy(suburi, uri, tmp);
    suburi[tmp] = '\0';

    st = csync_vio_file_stat_new();
    if (csync_vio_stat(ctx, suburi, st) == 0) {
      if (! S_ISDIR(st->mode)) {
        csync_vio_file_stat_destroy(st);
        errno = ENOTDIR;
        return -1;
      }
    } else if (errno != ENOENT) {
      strerror_r(errno, errbuf, sizeof(errbuf));
      CSYNC_LOG(CSYNC_LOG_PRIORITY_ERROR, "csync_vio_mkdirs stat failed: %s",
          errbuf);
      csync_vio_file_stat_destroy(st);
      return -1;
    } else if (csync_vio_mkdirs(ctx, suburi, mode) < 0) {
      csync_vio_file_stat_destroy(st);
      return -1;
    }
    csync_vio_file_stat_destroy(st);
  }

  tmp = csync_vio_mkdir(ctx, uri, mode);
  if ((tmp < 0) && (errno == EEXIST)) {
    return 0;
  }

  return tmp;
}

int csync_vio_rmdir(CSYNC *ctx, const char *uri) {
  int rc = -1;

  switch(ctx->replica) {
    case REMOTE_REPLCIA:
      rc = ctx->module.method->rmdir(uri);
      break;
    case LOCAL_REPLICA:
      rc = csync_vio_local_rmdir(uri);
      break;
    default:
      break;
  }

  return rc;
}

int csync_vio_stat(CSYNC *ctx, const char *uri, csync_vio_file_stat_t *buf) {
  int rc = -1;

  switch(ctx->replica) {
    case REMOTE_REPLCIA:
      rc = ctx->module.method->stat(uri, buf);
      break;
    case LOCAL_REPLICA:
      rc = csync_vio_local_stat(uri, buf);
      break;
    default:
      break;
  }

  return rc;
}

int csync_vio_rename(CSYNC *ctx, const char *olduri, const char *newuri) {
  int rc = -1;

  switch(ctx->replica) {
    case REMOTE_REPLCIA:
      rc = ctx->module.method->rename(olduri, newuri);
      break;
    case LOCAL_REPLICA:
      rc = csync_vio_local_rename(olduri, newuri);
      break;
    default:
      break;
  }

  return rc;
}

int csync_vio_unlink(CSYNC *ctx, const char *uri) {
  int rc = -1;

  switch(ctx->replica) {
    case REMOTE_REPLCIA:
      rc = ctx->module.method->unlink(uri);
      break;
    case LOCAL_REPLICA:
      rc = csync_vio_local_unlink(uri);
      break;
    default:
      break;
  }

  return rc;
}

int csync_vio_chmod(CSYNC *ctx, const char *uri, mode_t mode) {
  int rc = -1;

  switch(ctx->replica) {
    case REMOTE_REPLCIA:
      rc = ctx->module.method->chmod(uri, mode);
      break;
    case LOCAL_REPLICA:
      rc = csync_vio_local_chmod(uri, mode);
      break;
    default:
      break;
  }

  return rc;
}

int csync_vio_chown(CSYNC *ctx, const char *uri, uid_t owner, gid_t group) {
  int rc = -1;

  switch(ctx->replica) {
    case REMOTE_REPLCIA:
      rc = ctx->module.method->chown(uri, owner, group);
      break;
    case LOCAL_REPLICA:
      rc = csync_vio_local_chown(uri, owner, group);
      break;
    default:
      break;
  }

  return rc;
}

int csync_vio_utimes(CSYNC *ctx, const char *uri, const struct timeval *times) {
  int rc = -1;

  switch(ctx->replica) {
    case REMOTE_REPLCIA:
      rc = ctx->module.method->utimes(uri, times);
      break;
    case LOCAL_REPLICA:
      rc = csync_vio_local_utimes(uri, times);
      break;
    default:
      break;
  }

  return rc;
}
<|MERGE_RESOLUTION|>--- conflicted
+++ resolved
@@ -102,8 +102,6 @@
 #endif
 
 #ifdef __APPLE__
-<<<<<<< HEAD
-=======
   if (lstat(path, &sb) < 0) {
     SAFE_FREE(path);
 
@@ -122,7 +120,6 @@
 #endif
 
 #ifdef __APPLE__
->>>>>>> c0f1f36f
   if (lstat(path, &sb) < 0) {
     SAFE_FREE(path);
 
