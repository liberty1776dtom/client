--- conflicted
+++ resolved
@@ -154,11 +154,8 @@
     return -1;
   }
 
-<<<<<<< HEAD
   ctx->local.list     = 0;
   ctx->remote.list    = 0;
-=======
->>>>>>> 959c9877
   ctx->current_fs = NULL;
 
   *csync = ctx;
@@ -606,11 +603,8 @@
       trav.type =   cur->type;
       trav.instruction = cur->instruction;
       trav.rename_path = cur->destpath;
-<<<<<<< HEAD
       trav.md5 =    cur->md5;
-=======
       trav.error_string = cur->error_string;
->>>>>>> 959c9877
 
       rc = (*visitor)(&trav, twctx->userdata);
       cur->instruction = trav.instruction;
